--- conflicted
+++ resolved
@@ -56,11 +56,6 @@
 				});
 			}
 
-<<<<<<< HEAD
-			ratedFormats.sort( function( formatA, formatB ) {
-				return formatA.rate - formatB.rate;
-			});
-=======
 			ratedFormats = ratedFormats
 				.filter( function( format ) {
 					return format.rate > -1;
@@ -68,7 +63,6 @@
 				.sort( function( formatA, formatB ) {
 					return formatA.rate - formatB.rate;
 				});
->>>>>>> 9db5ea0b
 
 			if ( ratedFormats.length ) {
 				pattern = augmentFormat( skeleton, ratedFormats[0].pattern );
@@ -78,66 +72,6 @@
 		return pattern;
 	}
 
-<<<<<<< HEAD
-	function compareFormats( formatA, formatB ) {
-		var distance, maxLength, minLength, index;
-
-		maxLength = Math.max( formatA.length, formatB.length );
-		minLength = Math.min( formatA.length, formatB.length );
-		distance = maxLength / minLength;
-
-		formatA = formatA.match( datePatternRe );
-		formatB = formatB.match( datePatternRe );
-		maxLength = Math.max( formatA.length, formatB.length );
-		minLength = Math.min( formatA.length, formatB.length );
-
-		for ( index = 0; index < minLength; index++ ) {
-			if ( formatA[index].charAt( 0 ) === formatB[index].charAt( 0 ) ) {
-				if ( formatA[index].length === formatB[index].length ) {
-					distance *= 0.25;
-				} else {
-					distance *= 0.75;
-				}
-			} else {
-				distance *= 1.25;
-			}
-		}
-
-		distance *= 1.25 * ( maxLength - minLength + 1 );
-
-		if ( formatA.length === formatB.length ) {
-			distance *= 0.5;
-		}
-
-		return distance;
-	}
-
-	function augmentFormat( requestedSkeleton, bestMatchFormat ) {
-		var originalBestMatchFormat, index, type, tempIndex;
-
-		originalBestMatchFormat = bestMatchFormat;
-		requestedSkeleton = requestedSkeleton.match( datePatternRe );
-		bestMatchFormat = bestMatchFormat.match( datePatternRe );
-
-		for ( index in bestMatchFormat ) {
-			type = bestMatchFormat[index].charAt( 0 );
-
-			for ( tempIndex in requestedSkeleton ) {
-				if ( type === requestedSkeleton[tempIndex].charAt( 0 ) ) {
-					bestMatchFormat[index] = requestedSkeleton[tempIndex];
-					break;
-				}
-			}
-		}
-
-		bestMatchFormat = bestMatchFormat.join( "" );
-
-		if ( bestMatchFormat === originalBestMatchFormat ) {
-			bestMatchFormat = requestedSkeleton.join( "" );
-		}
-
-		return bestMatchFormat;
-=======
 	function repeatStr( str, count ) {
 		var i, result = "";
 		for ( i = 0; i < count; i++ ) {
@@ -225,7 +159,6 @@
 		}
 
 		return bestMatchFormat.join( "" );
->>>>>>> 9db5ea0b
 	}
 
 	switch ( true ) {
@@ -245,23 +178,6 @@
 				if ( dateTimeSkeleton ) {
 					result = dateTimeSkeleton;
 				} else {
-<<<<<<< HEAD
-					type = "short";
-				}
-				dateSkeleton = getBestMatchPattern(
-					"dates/calendars/gregorian/dateTimeFormats/availableFormats",
-					dateSkeleton
-				);
-				timeSkeleton = getBestMatchPattern(
-					"dates/calendars/gregorian/dateTimeFormats/availableFormats",
-					timeSkeleton
-				);
-
-				if ( dateSkeleton && timeSkeleton ) {
-					result = combineDateTime( type, dateSkeleton, timeSkeleton );
-				} else {
-					result = dateSkeleton || timeSkeleton;
-=======
 					dateSkeleton = getBestMatchPattern(
 						"dates/calendars/gregorian/dateTimeFormats/availableFormats",
 						dateSkeleton
@@ -286,7 +202,6 @@
 					} else {
 						result = dateSkeleton || timeSkeleton;
 					}
->>>>>>> 9db5ea0b
 				}
 			}
 			break;
