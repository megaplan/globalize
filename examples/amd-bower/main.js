/**
 * 1. Configure require.js paths.
 */
require.config({
	paths: {
		// Globalize dependencies paths.
		cldr: "./bower_components/cldrjs/dist/cldr",

		// Unicode CLDR JSON data.
		"cldr-data": "./bower_components/cldr-data",

		// IANA time zone data.
		"iana-tz-data": "../bower_components/iana-tz-data/iana-tz-data",

		// require.js plugin we'll use to fetch CLDR JSON content.
		json: "./bower_components/requirejs-plugins/src/json",

		// text is json's dependency.
		text: "./bower_components/requirejs-text/text",

		// Globalize.
		globalize: "./bower_components/globalize/dist/globalize"
	}
});


/**
 * 2. Require dependencies and run your code.
 */
require([
	"globalize",

	// CLDR content.
	"json!cldr-data/main/en/ca-gregorian.json",
	"json!cldr-data/main/en/currencies.json",
	"json!cldr-data/main/en/dateFields.json",
	"json!cldr-data/main/en/numbers.json",
	"json!cldr-data/main/en/timeZoneNames.json",
	"json!cldr-data/main/en/units.json",
	"json!cldr-data/supplemental/currencyData.json",
	"json!cldr-data/supplemental/likelySubtags.json",
	"json!cldr-data/supplemental/metaZones.json",
	"json!cldr-data/supplemental/plurals.json",
	"json!cldr-data/supplemental/ordinals.json",
	"json!cldr-data/supplemental/timeData.json",
	"json!cldr-data/supplemental/weekData.json",
	"json!messages/en.json",
	"json!iana-tz-data.json",

	// Extend Globalize with Date and Number modules.
	"globalize/currency",
	"globalize/date",
	"globalize/message",
	"globalize/number",
	"globalize/plural",
	"globalize/relative-time",
	"globalize/unit"
<<<<<<< HEAD
], function( Globalize, enGregorian, enCurrencies, enDateFields, enNumbers,
	enTimeZoneNames, enUnits, currencyData, likelySubtags, metaZones,
	pluralsData, timeData, weekData, messages, ianaTzData ) {
=======
], function( Globalize, enGregorian, enCurrencies, enDateFields, enNumbers, enUnits, currencyData,
	likelySubtags, pluralsData, ordinalsData, timeData, weekData, messages ) {
>>>>>>> 06effea1

	var en, like, number;

	// At this point, we have Globalize loaded. But, before we can use it, we need to feed it on the appropriate I18n content (Unicode CLDR). Read Requirements on Getting Started on the root's README.md for more information.
	Globalize.load(
		currencyData,
		enCurrencies,
		enDateFields,
		enGregorian,
		enNumbers,
		enTimeZoneNames,
		enUnits,
		likelySubtags,
		metaZones,
		pluralsData,
		ordinalsData,
		timeData,
		weekData
	);
	Globalize.loadMessages( messages );
	Globalize.loadTimeZone( ianaTzData );

	// Instantiate "en".
	en = Globalize( "en" );

	// Use Globalize to format dates.
	document.getElementById( "date" ).textContent = en.formatDate( new Date(), {
		datetime: "medium"
	});

	// Use Globalize to format dates on specific time zone.
	document.getElementById( "zonedDate" ).textContent = en.formatDate( new Date(), {
		datetime: "full",
		timeZone: "America/Sao_Paulo"
	});

	// Use Globalize to format dates to parts.
	document.getElementById( "dateToParts" ).innerHTML = en.formatDateToParts( new Date(), {
		datetime: "medium"
	}).map(function( part ) {
		switch(part.type) {
			case "month": return "<strong>" + part.value + "</strong>";
			default: return part.value;
		}
	}).reduce(function( memo, value ) {
		return memo + value;
	});

	// Use Globalize to format numbers.
	number = en.numberFormatter();
	document.getElementById( "number" ).textContent = number( 12345.6789 );

	// Use Globalize to format currencies.
	document.getElementById( "currency" ).textContent = en.formatCurrency( 69900, "USD" );

	// Use Globalize to get the plural form of a numeric value.
	document.getElementById( "plural-number" ).textContent = number( 12345.6789 );
	document.getElementById( "plural-form" ).textContent = en.plural( 12345.6789 );

	// Use Globalize to format a message with plural inflection.
	like = en.messageFormatter( "like" );
	document.getElementById( "message-0" ).textContent = like( 0 );
	document.getElementById( "message-1" ).textContent = like( 1 );
	document.getElementById( "message-2" ).textContent = like( 2 );
	document.getElementById( "message-3" ).textContent = like( 3 );

	// Use Globalize to format a relative time.
	document.getElementById( "relative-time" ).textContent = en.formatRelativeTime( -35, "second" );

	// Use Globalize to format a unit.
	document.getElementById( "unit" ).textContent = en.formatUnit( 60, "mile/hour", {
		form: "short"
	});

	document.getElementById( "requirements" ).style.display = "none";
	document.getElementById( "demo" ).style.display = "block";

});<|MERGE_RESOLUTION|>--- conflicted
+++ resolved
@@ -55,14 +55,9 @@
 	"globalize/plural",
 	"globalize/relative-time",
 	"globalize/unit"
-<<<<<<< HEAD
 ], function( Globalize, enGregorian, enCurrencies, enDateFields, enNumbers,
 	enTimeZoneNames, enUnits, currencyData, likelySubtags, metaZones,
-	pluralsData, timeData, weekData, messages, ianaTzData ) {
-=======
-], function( Globalize, enGregorian, enCurrencies, enDateFields, enNumbers, enUnits, currencyData,
-	likelySubtags, pluralsData, ordinalsData, timeData, weekData, messages ) {
->>>>>>> 06effea1
+	pluralsData, ordinalsData, timeData, weekData, messages, ianaTzData ) {
 
 	var en, like, number;
 
