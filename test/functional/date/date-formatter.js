--- conflicted
+++ resolved
@@ -94,27 +94,6 @@
 });
 
 QUnit.test( "should augment a skeleton", function( assert ) {
-<<<<<<< HEAD
-	extraSetup();
-
-	assert.equal( Globalize.dateFormatter({ skeleton: "yMMMMd" })( date ), "September 15, 2010" );
-	assert.equal( Globalize.dateFormatter({ skeleton: "MMMMd" })( date ), "September 15" );
-	assert.equal( Globalize.dateFormatter({ skeleton: "MMMM" })( date ), "September" );
-	assert.equal( Globalize.dateFormatter({ skeleton: "EEEE" })( date ), "Wednesday" );
-});
-
-QUnit.test( "should allow for runtime compilation", function( assert ) {
-=======
->>>>>>> f97a34d5
-	extraSetup();
-
-	assert.equal( Globalize.dateFormatter({ skeleton: "yMMMMd" })( date ), "September 15, 2010" );
-	assert.equal( Globalize.dateFormatter({ skeleton: "MMMMd" })( date ), "September 15" );
-	assert.equal( Globalize.dateFormatter({ skeleton: "MMMM" })( date ), "September" );
-	assert.equal( Globalize.dateFormatter({ skeleton: "EEEE" })( date ), "Wednesday" );
-});
-
-QUnit.test( "should augment a skeleton", function( assert ) {
 	extraSetup();
 
 	assert.equal( Globalize.dateFormatter({ skeleton: "yMMMMd" })( date ), "September 15, 2010" );
