{
  "name": "globalize",
  "version": "1.3.0-alpha.4",
  "description": "A JavaScript library for internationalization and localization that leverages the official Unicode CLDR JSON data.",
  "keywords": [
    "utility",
    "globalization",
    "internationalization",
    "multilingualization",
    "localization",
    "g11n",
    "i18n",
    "m17n",
    "L10n",
    "localize",
    "format",
    "parse",
    "translate",
    "strings",
    "numbers",
    "dates",
    "times",
    "calendars",
    "plural",
    "plurals",
    "pluralize",
    "cultures",
    "languages",
    "locales",
    "Unicode",
    "CLDR",
    "JSON"
  ],
  "homepage": "https://github.com/jquery/globalize",
  "author": {
    "name": "jQuery Foundation and other contributors",
    "url": "https://github.com/jquery/jquery/blob/master/AUTHORS.txt"
  },
  "maintainers": [
    {
      "name": "Jörn Zaefferer",
      "email": "joern.zaefferer@gmail.com",
      "url": "http://bassistance.de"
    },
    {
      "name": "Rafael Xavier de Souza",
      "email": "rxaviers@gmail.com",
      "url": "http://rafael.xavier.blog.br"
    }
  ],
  "main": "./dist/node-main.js",
  "files": [
    "CONTRIBUTING.md",
    "dist/",
    "!dist/.build",
    "doc/",
    "examples/",
    "!examples/**/bower_components",
    "!examples/**/.tmp-globalize-webpack",
    "!examples/plain-javascript/cldrjs",
    "!examples/plain-javascript/globalize",
    "LICENSE.txt",
    "README.md"
  ],
  "repository": {
    "type": "git",
    "url": "git://github.com/jquery/globalize.git"
  },
  "bugs": {
    "url": "http://github.com/jquery/globalize/issues"
  },
  "dependencies": {
    "cldrjs": "^0.4.6"
  },
  "devDependencies": {
    "cldr-data-downloader": "^0.2.5",
    "glob": "^7.1.1",
    "globalize-compiler": "^0.3.0-alpha.6",
    "grunt": "0.4.5",
    "grunt-check-dependencies": "0.6.0",
    "grunt-commitplease": "0.0.5",
    "grunt-compare-size": "0.4.0",
    "grunt-contrib-clean": "0.6.0",
    "grunt-contrib-connect": "0.8.0",
    "grunt-contrib-copy": "0.6.0",
    "grunt-contrib-jshint": "0.11.1",
    "grunt-contrib-qunit": "1.3.0",
    "grunt-contrib-requirejs": "0.4.4",
    "grunt-contrib-uglify": "0.6.0",
    "grunt-contrib-watch": "0.6.1",
    "grunt-git-authors": "^3.1.0",
    "grunt-jscs": "1.8.0",
    "grunt-mocha-test": "^0.13.2",
    "gzip-js": "0.3.2",
<<<<<<< HEAD
    "iana-tz-data": ">=2017.0.0",
    "matchdep": "0.3.0",
    "mocha": "^3.3.0",
    "zoned-date-time": "0.0.4"
=======
    "matchdep": "0.3.0",
    "messageformat-parser": "^1.0.0",
    "reserved-words": "^0.1.1"
>>>>>>> 06effea1
  },
  "commitplease": {
    "nohook": true
  },
  "license": "MIT",
  "scripts": {
    "test": "grunt"
  }
}<|MERGE_RESOLUTION|>--- conflicted
+++ resolved
@@ -92,16 +92,12 @@
     "grunt-jscs": "1.8.0",
     "grunt-mocha-test": "^0.13.2",
     "gzip-js": "0.3.2",
-<<<<<<< HEAD
     "iana-tz-data": ">=2017.0.0",
     "matchdep": "0.3.0",
     "mocha": "^3.3.0",
-    "zoned-date-time": "0.0.4"
-=======
-    "matchdep": "0.3.0",
+    "zoned-date-time": "0.0.4",
     "messageformat-parser": "^1.0.0",
     "reserved-words": "^0.1.1"
->>>>>>> 06effea1
   },
   "commitplease": {
     "nohook": true
